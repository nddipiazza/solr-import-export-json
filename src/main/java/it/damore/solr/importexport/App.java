package it.damore.solr.importexport;

import com.fasterxml.jackson.core.JsonParseException;
import com.fasterxml.jackson.core.type.TypeReference;
import com.fasterxml.jackson.databind.JsonMappingException;
import com.fasterxml.jackson.databind.ObjectMapper;
import com.fasterxml.jackson.databind.SerializationFeature;
import it.damore.solr.importexport.config.CommandLineConfig;
import it.damore.solr.importexport.config.ConfigFactory;
import it.damore.solr.importexport.config.SkipField;
import it.damore.solr.importexport.config.SkipField.MatchType;
import org.apache.commons.cli.ParseException;
import org.apache.solr.client.solrj.SolrQuery;
import org.apache.solr.client.solrj.SolrQuery.ORDER;
import org.apache.solr.client.solrj.SolrServerException;
import org.apache.solr.client.solrj.impl.HttpSolrClient;
import org.apache.solr.client.solrj.response.QueryResponse;
import org.apache.solr.common.SolrDocument;
import org.apache.solr.common.SolrDocumentList;
import org.apache.solr.common.SolrInputDocument;
import org.apache.solr.common.params.CursorMarkParams;
import org.slf4j.Logger;
import org.slf4j.LoggerFactory;

import java.io.BufferedReader;
import java.io.File;
import java.io.FileNotFoundException;
import java.io.FileReader;
import java.io.IOException;
import java.io.InputStreamReader;
import java.io.PrintWriter;
import java.net.MalformedURLException;
import java.net.URISyntaxException;
import java.net.URL;
import java.net.URLConnection;
import java.text.DateFormat;
import java.text.SimpleDateFormat;
import java.util.Base64;
import java.util.List;
import java.util.Map;
import java.util.Map.Entry;
import java.util.Set;
import java.util.TimeZone;
import java.util.stream.Collectors;

<<<<<<< HEAD
import org.apache.commons.cli.ParseException;
import org.apache.solr.client.solrj.SolrQuery;
import org.apache.solr.client.solrj.SolrQuery.ORDER;
import org.apache.solr.client.solrj.SolrServerException;
import org.apache.solr.client.solrj.impl.HttpSolrClient;
import org.apache.solr.client.solrj.response.QueryResponse;
import org.apache.solr.common.SolrDocument;
import org.apache.solr.common.SolrDocumentList;
import org.apache.solr.common.SolrInputDocument;
import org.apache.solr.common.params.CursorMarkParams;
import org.slf4j.Logger;
import org.slf4j.LoggerFactory;

import com.fasterxml.jackson.core.JsonParseException;
import com.fasterxml.jackson.core.type.TypeReference;
import com.fasterxml.jackson.databind.JsonMappingException;
import com.fasterxml.jackson.databind.ObjectMapper;
import com.fasterxml.jackson.databind.SerializationFeature;

import it.damore.solr.importexport.config.CommandLineConfig;
import it.damore.solr.importexport.config.ConfigFactory;
import it.damore.solr.importexport.config.SolrField;
import it.damore.solr.importexport.config.SolrField.MatchType;

=======
>>>>>>> e7fd5b74
/*
 * This file is part of solr-import-export-json. solr-import-export-json is free software: you can redistribute it
 * and/or modify it under the terms of the GNU General Public License as published by the Free Software Foundation,
 * either version 3 of the License, or (at your option) any later version. solr-import-export-json is distributed in the
 * hope that it will be useful, but WITHOUT ANY WARRANTY; without even the implied warranty of MERCHANTABILITY or
 * FITNESS FOR A PARTICULAR PURPOSE. See the GNU General Public License for more details. You should have received a
 * copy of the GNU General Public License along with solr-import-export-json. If not, see
 * <http://www.gnu.org/licenses/>.
 */

/**
 * @author freedev Import and Export of a Solr collection
 */
public class App {

  private static Logger            logger       = LoggerFactory.getLogger(App.class);
  private static CommandLineConfig config       = null;
  private static ObjectMapper      objectMapper = new ObjectMapper();
  private static long              counter;
  private static long              skipCount;
  private static Integer           commitAfter;
  private static long              lastCommit = 0;

  private static Set<SolrField>    includeFieldsEquals;
  private static Set<SolrField>    skipFieldsEquals;
  private static Set<SolrField>    skipFieldsStartWith;
  private static Set<SolrField>    skipFieldsEndWith;

  /**
   * @param counter the counter to set
   */
  public static long incrementCounter(long counter)
  {
    App.counter += counter;
    return App.counter;
  }

  public static void main(String[] args) throws IOException, ParseException, URISyntaxException
  {

    config = ConfigFactory.getConfigFromArgs(args);

    includeFieldsEquals = config.getIncludeFieldSet()
                                .stream()
                                .filter(s -> s.getMatch() == MatchType.EQUAL)
                                .collect(Collectors.toSet());

    skipFieldsEquals = config.getSkipFieldSet()
                             .stream()
                             .filter(s -> s.getMatch() == MatchType.EQUAL)
                             .collect(Collectors.toSet());
    skipFieldsStartWith = config.getSkipFieldSet()
                                .stream()
                                .filter(s -> s.getMatch() == MatchType.STARTS_WITH)
                                .collect(Collectors.toSet());
    skipFieldsEndWith = config.getSkipFieldSet()
                              .stream()
                              .filter(s -> s.getMatch() == MatchType.ENDS_WITH)
                              .collect(Collectors.toSet());
    skipCount = config.getSkipCount();
    commitAfter = config.getCommitAfter();

    logger.info("Found config: " + config);

    if (config.getUniqueKey() == null) {
      readUniqueKeyFromSolrSchema();
    }

    try (HttpSolrClient client = new HttpSolrClient.Builder().withBaseSolrUrl(config.getSolrUrl())
                                                             .build()) {

      try {
        switch (config.getActionType()) {
          case EXPORT:
          case BACKUP:

            readAllDocuments(client, new File(config.getFileName()));
            break;

          case RESTORE:
          case IMPORT:

            writeAllDocuments(client, new File(config.getFileName()));
            break;

          default:
            throw new RuntimeException("unsupported sitemap type");
        }

        logger.info("Build complete.");

      } catch (SolrServerException | IOException e) {
        // TODO Auto-generated catch block
        e.printStackTrace();
      }
    }

  }

  /**
   * @throws IOException
   * @throws JsonParseException
   * @throws JsonMappingException
   * @throws MalformedURLException
   */

  private static void readUniqueKeyFromSolrSchema() throws IOException, JsonParseException, JsonMappingException, MalformedURLException
  {
    String sUrl = config.getSolrUrl() + "/schema/uniquekey?wt=json";
    Map<String, Object> uniqueKey = objectMapper.readValue(readUrl(sUrl), new TypeReference<Map<String, Object>>() {});
    if (uniqueKey.containsKey("uniqueKey")) {
      config.setUniqueKey((String) uniqueKey.get("uniqueKey"));
    } else {
      logger.warn("unable to find valid uniqueKey defaulting to \"id\".");
    }
  }

  /**
   * @param sUrl
   * @return
   * @throws MalformedURLException
   * @throws IOException
   */
  private static String readUrl(String sUrl) throws MalformedURLException, IOException
  {
    StringBuilder sbJson = new StringBuilder();
    URL url = new URL(sUrl);
    String userInfo = url.getUserInfo();
    URLConnection openConnection = url.openConnection();
    if (userInfo != null && !userInfo.isEmpty()) {
      String authStr = Base64.getEncoder()
                             .encodeToString(userInfo.getBytes());
      openConnection.setRequestProperty("Authorization", "Basic " + authStr);
    }

    BufferedReader in = new BufferedReader(new InputStreamReader(openConnection.getInputStream()));
    String inputLine;
    while ((inputLine = in.readLine()) != null)
      sbJson.append(inputLine);
    in.close();
    return sbJson.toString();
  }

  /**
   * @param j
   * @return
   */
  private static SolrInputDocument json2SolrInputDocument(String j)
  {
    SolrInputDocument s = new SolrInputDocument();
    try {
      Map<String, Object> map = objectMapper.readValue(j, new TypeReference<Map<String, Object>>() {});
      for (Entry<String, Object> e : map.entrySet()) {
        if (!e.getKey()
              .equals("_version_"))
          s.addField(e.getKey(), e.getValue());
      }
    } catch (IOException e) {
      throw new RuntimeException(e);
    }
    return s;
  }

  /**
   * @param client
   * @param outputFile
   * @throws FileNotFoundException
   * @throws IOException
   * @throws SolrServerException
   */
<<<<<<< HEAD
  private static void writeAllDocuments(HttpSolrClient client, File outputFile) throws FileNotFoundException, IOException, SolrServerException
  {
    if (skipFieldsStartWith.size() > 0 || skipFieldsEndWith.size() > 0) {
      throw new RuntimeException("skipFieldsStartWith and skipFieldsEndWith are not supported at writing time");
=======
  private static void writeAllDocuments(HttpSolrClient client, File outputFile) throws FileNotFoundException, IOException,
                                                                                SolrServerException {


    if (!skipFieldsEndWith.isEmpty()) {
      throw new RuntimeException("skipFieldsEndWith are not supported at writing time");
>>>>>>> e7fd5b74
    }
    if (!config.getDryRun() && config.getDeleteAll()) {
      logger.info("delete all!");
      client.deleteByQuery("*:*");
    }
    logger.info("Reading " + config.getFileName());

    try (BufferedReader pw = new BufferedReader(new FileReader(outputFile))) {
<<<<<<< HEAD
      pw.lines()
        .collect(StreamUtils.batchCollector(config.getBlockSize(), l ->
          {
            List<SolrInputDocument> collect = l.stream()
                                               .map(App::json2SolrInputDocument)
                                               .map(d ->
                                                 {
                                                   skipFieldsEquals.forEach(f -> d.removeField(f.getText()));
                                                   return d;
                                                 })
                                               .collect(Collectors.toList());
            try {

              if (!config.getDryRun()) {
                logger.info("adding " + collect.size() + " documents (" + incrementCounter(collect.size()) + ")");
                client.add(collect);
              }
            } catch (SolrServerException | IOException e) {
              throw new RuntimeException(e);
            }
          }));
=======
      pw.lines().collect(StreamUtils.batchCollector(config.getBlockSize(), l -> {
          List<SolrInputDocument> collect = l.stream()
                                             .map(App::json2SolrInputDocument)
                                             .map(d -> {
                                               skipFieldsEquals.forEach(f -> d.removeField(f.getText()));
                                               if(!skipFieldsStartWith.isEmpty()) {
                                                 d.getFieldNames().removeIf(name -> skipFieldsStartWith.stream()
                                                     .anyMatch(skipField -> name.startsWith(skipField.getText())));
                                               }
                                               if(!skipFieldsEndWith.isEmpty()) {
                                                 d.getFieldNames().removeIf(name -> skipFieldsEndWith.stream()
                                                     .anyMatch(skipField -> name.endsWith(skipField.getText())));
                                               }
                                               return d;
                                             })
                                             .collect(Collectors.toList());
        if (!insertBatch(client, collect)) {
          int retry = 5;
          while (--retry > 0 && !insertBatch(client, collect))//randomly when imported 10M documents, solr failed on Timeout exactly 10 minutes..
          ;
        }
      }));
    }

    commit(client);

  }

  private static boolean insertBatch(HttpSolrClient client, List<SolrInputDocument> collect) {
    try {

      if (!config.getDryRun()) {
        logger.info("adding " + collect.size() + " documents (" + incrementCounter(collect.size()) + ")");
        if(counter >= skipCount){
          client.add(collect);
          if(commitAfter != null && counter - lastCommit > commitAfter){
            commit(client);
            lastCommit = counter;
          }
        } else {
          logger.info("Skipping as current number of counter :" + counter +" is smaller than skipCount: " + skipCount);
        }
      }
    } catch (SolrServerException | IOException e) {
      logger.error("Problem while saving", e);
      return false;
>>>>>>> e7fd5b74
    }
    return true;
  }

  private static void commit(HttpSolrClient client) throws SolrServerException, IOException {
    if (!config.getDryRun()) {
      client.commit();
      logger.info("Committed");
    }
  }

  /**
   * @param client
   * @param outputFile
   * @throws SolrServerException
   * @throws IOException
   */
  private static void readAllDocuments(HttpSolrClient client, File outputFile) throws SolrServerException, IOException
  {

    SolrQuery solrQuery = new SolrQuery();
    solrQuery.setQuery("*:*");
    if (config.getFilterQuery() != null) {
      solrQuery.addFilterQuery(config.getFilterQuery());
    }
    if (!includeFieldsEquals.isEmpty()) {
      solrQuery.setFields(includeFieldsEquals.stream()
                                             .map(f -> f.getText())
                                             .collect(Collectors.joining(" ")));
    }
    solrQuery.setRows(0);

    solrQuery.addSort(config.getUniqueKey(), ORDER.asc); // Pay attention to this line

    String cursorMark = CursorMarkParams.CURSOR_MARK_START;

    TimeZone.setDefault(TimeZone.getTimeZone("UTC"));

    DateFormat df = new SimpleDateFormat(config.getDateTimeFormat());
    objectMapper.setDateFormat(df);
    objectMapper.configure(SerializationFeature.ORDER_MAP_ENTRIES_BY_KEYS, true);

    QueryResponse r = client.query(solrQuery);

    long nDocuments = r.getResults()
                       .getNumFound();
    logger.info("Found " + nDocuments + " documents");

    if (!config.getDryRun()) {
      logger.info("Creating " + config.getFileName());

      try (PrintWriter pw = new PrintWriter(outputFile)) {
        solrQuery.setRows(config.getBlockSize());
        boolean done = false;
        while (!done) {
          solrQuery.set(CursorMarkParams.CURSOR_MARK_PARAM, cursorMark);
          QueryResponse rsp = client.query(solrQuery);
          String nextCursorMark = rsp.getNextCursorMark();
          if (nextCursorMark == null) {
            logger.warn("ATTENTION: you're dealing with a old version of Solr which does not support cursors");
          }

          SolrDocumentList results = rsp.getResults();
          for (SolrDocument d : results) {
            skipFieldsEquals.forEach(f -> d.removeFields(f.getText()));
            if (skipFieldsStartWith.size() > 0 || skipFieldsEndWith.size() > 0) {
              Map<String, Object> collect = d.entrySet()
                                             .stream()
                                             .filter(e -> !skipFieldsStartWith.stream()
                                                                              .filter(f -> e.getKey()
                                                                                            .startsWith(f.getText()))
                                                                              .findFirst()
                                                                              .isPresent())
                                             .filter(e -> !skipFieldsEndWith.stream()
                                                                            .filter(f -> e.getKey()
                                                                                          .endsWith(f.getText()))
                                                                            .findFirst()
                                                                            .isPresent())
                                             .collect(Collectors.toMap(e -> e.getKey(), e -> e.getValue()));
              pw.write(objectMapper.writeValueAsString(collect));
            } else {
              pw.write(objectMapper.writeValueAsString(d));
            }
            pw.write("\n");
          }
          if (nextCursorMark == null || cursorMark.equals(nextCursorMark)) {
            done = true;
          } else {
            logger.info("reading " + results.size() + " documents (" + incrementCounter(results.size()) + ")");
          }

          cursorMark = nextCursorMark;
        }

      }
    }

  }

}<|MERGE_RESOLUTION|>--- conflicted
+++ resolved
@@ -1,26 +1,4 @@
 package it.damore.solr.importexport;
-
-import com.fasterxml.jackson.core.JsonParseException;
-import com.fasterxml.jackson.core.type.TypeReference;
-import com.fasterxml.jackson.databind.JsonMappingException;
-import com.fasterxml.jackson.databind.ObjectMapper;
-import com.fasterxml.jackson.databind.SerializationFeature;
-import it.damore.solr.importexport.config.CommandLineConfig;
-import it.damore.solr.importexport.config.ConfigFactory;
-import it.damore.solr.importexport.config.SkipField;
-import it.damore.solr.importexport.config.SkipField.MatchType;
-import org.apache.commons.cli.ParseException;
-import org.apache.solr.client.solrj.SolrQuery;
-import org.apache.solr.client.solrj.SolrQuery.ORDER;
-import org.apache.solr.client.solrj.SolrServerException;
-import org.apache.solr.client.solrj.impl.HttpSolrClient;
-import org.apache.solr.client.solrj.response.QueryResponse;
-import org.apache.solr.common.SolrDocument;
-import org.apache.solr.common.SolrDocumentList;
-import org.apache.solr.common.SolrInputDocument;
-import org.apache.solr.common.params.CursorMarkParams;
-import org.slf4j.Logger;
-import org.slf4j.LoggerFactory;
 
 import java.io.BufferedReader;
 import java.io.File;
@@ -41,9 +19,9 @@
 import java.util.Map.Entry;
 import java.util.Set;
 import java.util.TimeZone;
+import java.util.concurrent.atomic.AtomicInteger;
 import java.util.stream.Collectors;
 
-<<<<<<< HEAD
 import org.apache.commons.cli.ParseException;
 import org.apache.solr.client.solrj.SolrQuery;
 import org.apache.solr.client.solrj.SolrQuery.ORDER;
@@ -53,6 +31,7 @@
 import org.apache.solr.common.SolrDocument;
 import org.apache.solr.common.SolrDocumentList;
 import org.apache.solr.common.SolrInputDocument;
+import org.apache.solr.common.SolrInputField;
 import org.apache.solr.common.params.CursorMarkParams;
 import org.slf4j.Logger;
 import org.slf4j.LoggerFactory;
@@ -68,10 +47,11 @@
 import it.damore.solr.importexport.config.SolrField;
 import it.damore.solr.importexport.config.SolrField.MatchType;
 
-=======
->>>>>>> e7fd5b74
+//@formatter:off
 /*
- * This file is part of solr-import-export-json. solr-import-export-json is free software: you can redistribute it
+ * This file is part of solr-import-export-json.
+ * 
+ * solr-import-export-json is free software: you can redistribute it
  * and/or modify it under the terms of the GNU General Public License as published by the Free Software Foundation,
  * either version 3 of the License, or (at your option) any later version. solr-import-export-json is distributed in the
  * hope that it will be useful, but WITHOUT ANY WARRANTY; without even the implied warranty of MERCHANTABILITY or
@@ -79,6 +59,7 @@
  * copy of the GNU General Public License along with solr-import-export-json. If not, see
  * <http://www.gnu.org/licenses/>.
  */
+//@formatter:on
 
 /**
  * @author freedev Import and Export of a Solr collection
@@ -91,7 +72,7 @@
   private static long              counter;
   private static long              skipCount;
   private static Integer           commitAfter;
-  private static long              lastCommit = 0;
+  private static long              lastCommit   = 0;
 
   private static Set<SolrField>    includeFieldsEquals;
   private static Set<SolrField>    skipFieldsEquals;
@@ -240,20 +221,9 @@
    * @throws IOException
    * @throws SolrServerException
    */
-<<<<<<< HEAD
   private static void writeAllDocuments(HttpSolrClient client, File outputFile) throws FileNotFoundException, IOException, SolrServerException
   {
-    if (skipFieldsStartWith.size() > 0 || skipFieldsEndWith.size() > 0) {
-      throw new RuntimeException("skipFieldsStartWith and skipFieldsEndWith are not supported at writing time");
-=======
-  private static void writeAllDocuments(HttpSolrClient client, File outputFile) throws FileNotFoundException, IOException,
-                                                                                SolrServerException {
-
-
-    if (!skipFieldsEndWith.isEmpty()) {
-      throw new RuntimeException("skipFieldsEndWith are not supported at writing time");
->>>>>>> e7fd5b74
-    }
+    AtomicInteger counter = new AtomicInteger(10000);
     if (!config.getDryRun() && config.getDeleteAll()) {
       logger.info("delete all!");
       client.deleteByQuery("*:*");
@@ -261,7 +231,6 @@
     logger.info("Reading " + config.getFileName());
 
     try (BufferedReader pw = new BufferedReader(new FileReader(outputFile))) {
-<<<<<<< HEAD
       pw.lines()
         .collect(StreamUtils.batchCollector(config.getBlockSize(), l ->
           {
@@ -270,72 +239,57 @@
                                                .map(d ->
                                                  {
                                                    skipFieldsEquals.forEach(f -> d.removeField(f.getText()));
+                                                   if (!skipFieldsStartWith.isEmpty()) {
+                                                     d.getFieldNames()
+                                                      .removeIf(name -> skipFieldsStartWith.stream()
+                                                                                           .anyMatch(skipField -> name.startsWith(skipField.getText())));
+                                                   }
+                                                   if (!skipFieldsEndWith.isEmpty()) {
+                                                     d.getFieldNames()
+                                                      .removeIf(name -> skipFieldsEndWith.stream()
+                                                                                         .anyMatch(skipField -> name.endsWith(skipField.getText())));
+                                                   }
                                                    return d;
                                                  })
                                                .collect(Collectors.toList());
-            try {
-
-              if (!config.getDryRun()) {
-                logger.info("adding " + collect.size() + " documents (" + incrementCounter(collect.size()) + ")");
-                client.add(collect);
-              }
-            } catch (SolrServerException | IOException e) {
-              throw new RuntimeException(e);
+            if (!insertBatch(client, collect)) {
+              int retry = 5;
+              while (--retry > 0 && !insertBatch(client, collect))// randomly when imported 10M documents, solr failed
+                                                                  // on Timeout exactly 10 minutes..
+              ;
             }
           }));
-=======
-      pw.lines().collect(StreamUtils.batchCollector(config.getBlockSize(), l -> {
-          List<SolrInputDocument> collect = l.stream()
-                                             .map(App::json2SolrInputDocument)
-                                             .map(d -> {
-                                               skipFieldsEquals.forEach(f -> d.removeField(f.getText()));
-                                               if(!skipFieldsStartWith.isEmpty()) {
-                                                 d.getFieldNames().removeIf(name -> skipFieldsStartWith.stream()
-                                                     .anyMatch(skipField -> name.startsWith(skipField.getText())));
-                                               }
-                                               if(!skipFieldsEndWith.isEmpty()) {
-                                                 d.getFieldNames().removeIf(name -> skipFieldsEndWith.stream()
-                                                     .anyMatch(skipField -> name.endsWith(skipField.getText())));
-                                               }
-                                               return d;
-                                             })
-                                             .collect(Collectors.toList());
-        if (!insertBatch(client, collect)) {
-          int retry = 5;
-          while (--retry > 0 && !insertBatch(client, collect))//randomly when imported 10M documents, solr failed on Timeout exactly 10 minutes..
-          ;
-        }
-      }));
     }
 
     commit(client);
 
   }
 
-  private static boolean insertBatch(HttpSolrClient client, List<SolrInputDocument> collect) {
+  private static boolean insertBatch(HttpSolrClient client, List<SolrInputDocument> collect)
+  {
     try {
 
       if (!config.getDryRun()) {
         logger.info("adding " + collect.size() + " documents (" + incrementCounter(collect.size()) + ")");
-        if(counter >= skipCount){
+        if (counter >= skipCount) {
           client.add(collect);
-          if(commitAfter != null && counter - lastCommit > commitAfter){
+          if (commitAfter != null && counter - lastCommit > commitAfter) {
             commit(client);
             lastCommit = counter;
           }
         } else {
-          logger.info("Skipping as current number of counter :" + counter +" is smaller than skipCount: " + skipCount);
+          logger.info("Skipping as current number of counter :" + counter + " is smaller than skipCount: " + skipCount);
         }
       }
     } catch (SolrServerException | IOException e) {
       logger.error("Problem while saving", e);
       return false;
->>>>>>> e7fd5b74
     }
     return true;
   }
 
-  private static void commit(HttpSolrClient client) throws SolrServerException, IOException {
+  private static void commit(HttpSolrClient client) throws SolrServerException, IOException
+  {
     if (!config.getDryRun()) {
       client.commit();
       logger.info("Committed");
