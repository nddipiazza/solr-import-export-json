--- conflicted
+++ resolved
@@ -1,14 +1,9 @@
 package it.damore.solr.importexport.config;
 
-<<<<<<< HEAD
 import java.util.Set;
 import java.util.regex.Pattern;
 import java.util.stream.Collectors;
 
-=======
-import it.damore.solr.importexport.config.CommandLineConfig.ActionType;
-import it.damore.solr.importexport.config.SkipField.MatchType;
->>>>>>> e7fd5b74
 import org.apache.commons.cli.CommandLine;
 import org.apache.commons.cli.CommandLineParser;
 import org.apache.commons.cli.DefaultParser;
@@ -19,32 +14,27 @@
 import org.slf4j.Logger;
 import org.slf4j.LoggerFactory;
 
-<<<<<<< HEAD
 import it.damore.solr.importexport.config.CommandLineConfig.ActionType;
 import it.damore.solr.importexport.config.SolrField.MatchType;
-=======
-import java.util.regex.Pattern;
-import java.util.stream.Collectors;
->>>>>>> e7fd5b74
 
 public class ConfigFactory {
 
-  private static Logger         logger          = LoggerFactory.getLogger(ConfigFactory.class);
+  private static Logger         logger             = LoggerFactory.getLogger(ConfigFactory.class);
 
-  private static final String[] BLOCK_SIZE      = new String[] {"b", "blockSize"};
-  private static final String[] SKIP_DOCS      = new String[] {"x", "skipCount"};
-  private static final String[] COMMIT_DURING_WORK      = new String[] {"c", "commitDuringImport"};
-  private static final String[] SOLR_URL        = new String[] {"s", "solrUrl"};
-  private static final String[] ACTION_TYPE     = new String[] {"a", "actionType"};
-  private static final String[] OUTPUT          = new String[] {"o", "output"};
-  private static final String[] DELETE_ALL      = new String[] {"d", "deleteAll"};
-  private static final String[] FILTER_QUERY    = new String[] {"f", "filterQuery"};
-  private static final String[] HELP            = new String[] {"h", "help"};
-  private static final String[] DRY_RUN         = new String[] {"D", "dryRun"};
-  private static final String[] UNIQUE_KEY      = new String[] {"k", "uniqueKey"};
-  private static final String[] SKIP_FIELDS     = new String[] {"S", "skipFields"};
-  private static final String[] INCLUDE_FIELDS  = new String[] {"i", "includeFields"};
-  private static final String[] DATETIME_FORMAT = new String[] {"F", "dateTimeFormat"};
+  private static final String[] BLOCK_SIZE         = new String[] {"b", "blockSize"};
+  private static final String[] SKIP_DOCS          = new String[] {"x", "skipCount"};
+  private static final String[] COMMIT_DURING_WORK = new String[] {"c", "commitDuringImport"};
+  private static final String[] SOLR_URL           = new String[] {"s", "solrUrl"};
+  private static final String[] ACTION_TYPE        = new String[] {"a", "actionType"};
+  private static final String[] OUTPUT             = new String[] {"o", "output"};
+  private static final String[] DELETE_ALL         = new String[] {"d", "deleteAll"};
+  private static final String[] FILTER_QUERY       = new String[] {"f", "filterQuery"};
+  private static final String[] HELP               = new String[] {"h", "help"};
+  private static final String[] DRY_RUN            = new String[] {"D", "dryRun"};
+  private static final String[] UNIQUE_KEY         = new String[] {"k", "uniqueKey"};
+  private static final String[] SKIP_FIELDS        = new String[] {"S", "skipFields"};
+  private static final String[] INCLUDE_FIELDS     = new String[] {"i", "includeFields"};
+  private static final String[] DATETIME_FORMAT    = new String[] {"F", "dateTimeFormat"};
 
 
   /**
@@ -174,11 +164,9 @@
     cliOptions.addOption(SKIP_FIELDS[0], SKIP_FIELDS[1], true,
                          "comma separated fields list to skip during export/import, this field list accepts for each field prefix/suffix a wildcard *. So you can specify skip all fields starting with name_*");
     cliOptions.addOption(BLOCK_SIZE[0], BLOCK_SIZE[1], true, "block size (default " + CommandLineConfig.DEFAULT_BLOCK_SIZE + " documents)");
-    cliOptions.addOption(SKIP_DOCS[0], SKIP_DOCS[1], true, "Number of documents to be skipped when loading from file. Useful when an error occurs, " +
-        "so loading can continue from last successful save." +
-        " ");
-    cliOptions.addOption(COMMIT_DURING_WORK[0], COMMIT_DURING_WORK[1], true, "Commit progress after specified number of docs. If not specified, " +
-        "whole work will be committed.");
+    cliOptions.addOption(SKIP_DOCS[0], SKIP_DOCS[1], true,
+                         "Number of documents to be skipped when loading from file. Useful when an error occurs, " + "so loading can continue from last successful save." + " ");
+    cliOptions.addOption(COMMIT_DURING_WORK[0], COMMIT_DURING_WORK[1], true, "Commit progress after specified number of docs. If not specified, " + "whole work will be committed.");
     cliOptions.addOption(DATETIME_FORMAT[0], DATETIME_FORMAT[1], true, "set custom DateTime format (default " + CommandLineConfig.DEFAULT_DATETIME_FORMAT + " )");
     cliOptions.addOption(HELP[0], HELP[1], false, "help");
     CommandLineParser parser = new DefaultParser();
